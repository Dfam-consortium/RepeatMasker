--- conflicted
+++ resolved
@@ -153,11 +153,7 @@
 #
 # Current version of the software
 #
-<<<<<<< HEAD
 $VERSION = "4.1.2-p1";
-=======
-$VERSION = "4.1.2";
->>>>>>> 291b3dab
 
 #
 # Set this flag to default to debug mode for the entire package
